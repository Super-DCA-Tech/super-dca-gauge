// SPDX-License-Identifier: Apache-2.0
pragma solidity ^0.8.22;

import "forge-std/Test.sol";
import {Deployers} from "@uniswap/v4-core/test/utils/Deployers.sol";
import {Hooks, IHooks} from "@uniswap/v4-core/src/libraries/Hooks.sol";
import {IPoolManager} from "@uniswap/v4-core/src/interfaces/IPoolManager.sol";
import {PoolKey} from "@uniswap/v4-core/src/types/PoolKey.sol";
import {PoolId, PoolIdLibrary} from "@uniswap/v4-core/src/types/PoolId.sol";
import {Currency, CurrencyLibrary} from "@uniswap/v4-core/src/types/Currency.sol";
import {TickMath} from "@uniswap/v4-core/src/libraries/TickMath.sol";
import {LPFeeLibrary} from "@uniswap/v4-core/src/libraries/LPFeeLibrary.sol";
import {StateLibrary} from "@uniswap/v4-core/src/libraries/StateLibrary.sol";
import {PositionManager} from "lib/v4-periphery/src/PositionManager.sol";
import {IPositionManager} from "lib/v4-periphery/src/interfaces/IPositionManager.sol";
import {IPositionDescriptor} from "lib/v4-periphery/src/interfaces/IPositionDescriptor.sol";
import {IWETH9} from "lib/v4-periphery/src/interfaces/external/IWETH9.sol";
import {IAllowanceTransfer} from "permit2/src/interfaces/IAllowanceTransfer.sol";
import {Permit2Bytecode} from "test/utils/Permit2Bytecode.sol";
import {PositionInfo} from "lib/v4-periphery/src/libraries/PositionInfoLibrary.sol";
import {IERC721} from "@openzeppelin/contracts/token/ERC721/IERC721.sol";
import {IERC20} from "@openzeppelin/contracts/token/ERC20/IERC20.sol";
import {Actions} from "lib/v4-periphery/src/libraries/Actions.sol";
import {Planner, Plan} from "lib/v4-periphery/test/shared/Planner.sol";
import {LiquidityAmounts as PeripheryLiquidityAmounts} from "lib/v4-periphery/src/libraries/LiquidityAmounts.sol";
import {SuperDCAGauge} from "src/SuperDCAGauge.sol";
import {FakeStaking} from "test/fakes/FakeStaking.sol";

import {MockERC20Token} from "./mocks/MockERC20Token.sol";
import {SuperDCAListing} from "../src/SuperDCAListing.sol";
import {Ownable} from "@openzeppelin/contracts/access/Ownable.sol";

contract SuperDCAListingTest is Test, Deployers {
    using PoolIdLibrary for PoolKey;
    using CurrencyLibrary for Currency;
    using StateLibrary for IPoolManager;

    // system
    MockERC20Token public dcaToken;
    MockERC20Token public weth;
    PositionManager public posM;
    IPositionManager public positionManagerV4;
    SuperDCAListing public listing;
    // Use Deployers.key inherited field
    PoolId poolId;

    IAllowanceTransfer public permit2;

    address developer = address(0xDEADBEEF);

    function _createPoolKey(address tokenA, address tokenB, uint24 fee) internal pure returns (PoolKey memory k) {
        return tokenA < tokenB
            ? PoolKey({
                currency0: Currency.wrap(tokenA),
                currency1: Currency.wrap(tokenB),
                fee: fee,
                tickSpacing: 60,
                hooks: IHooks(address(0))
            })
            : PoolKey({
                currency0: Currency.wrap(tokenB),
                currency1: Currency.wrap(tokenA),
                fee: fee,
                tickSpacing: 60,
                hooks: IHooks(address(0))
            });
    }

    function setUp() public virtual {
        // tokens
        weth = new MockERC20Token("Wrapped Ether", "WETH", 18);
        dcaToken = new MockERC20Token("Super DCA Token", "SDCA", 18);

        // Deploy core Uniswap V4
        deployFreshManagerAndRouters();

        // PositionManager with etched local Permit2 runtime bytecode
        Deployers.deployMintAndApprove2Currencies();
        bytes memory p2code = new Permit2Bytecode().getBytecode();
        address p2addr = makeAddr("permit2");
        vm.etch(p2addr, p2code);
        permit2 = IAllowanceTransfer(p2addr);
        posM = new PositionManager(
            IPoolManager(address(manager)), permit2, 5000, IPositionDescriptor(address(0)), IWETH9(address(weth))
        );
        positionManagerV4 = IPositionManager(address(posM));

        // Deploy listing; expected hook will be set later per-test
        listing = new SuperDCAListing(address(dcaToken), manager, positionManagerV4, developer, IHooks(address(0)));

        // Build a pool key with dynamic fee and assign hooks after computing flags deployment address for gauge-style
        key = _createPoolKey(address(weth), address(dcaToken), LPFeeLibrary.DYNAMIC_FEE_FLAG);
        poolId = key.toId();
    }

    // ----- Helpers -----
    function _deployHook() internal returns (IHooks hook) {
        address flags = address(
            uint160(
                Hooks.BEFORE_INITIALIZE_FLAG | Hooks.BEFORE_ADD_LIQUIDITY_FLAG | Hooks.BEFORE_REMOVE_LIQUIDITY_FLAG
                    | Hooks.BEFORE_SWAP_FLAG | Hooks.AFTER_INITIALIZE_FLAG
            ) ^ (0x4242 << 144)
        );
        bytes memory constructorArgs = abi.encode(manager, dcaToken, developer, positionManagerV4);
        deployCodeTo("SuperDCAGauge.sol:SuperDCAGauge", constructorArgs, flags);
        // Set a no-op staking implementation to prevent hook reverts on add liquidity
        FakeStaking fake = new FakeStaking();
        vm.prank(developer);
        SuperDCAGauge(address(flags)).setStaking(address(fake));
        return IHooks(flags);
    }

    function _deployHookWithSalt(uint16 salt) internal returns (IHooks hook) {
        address flags = address(
            uint160(
                Hooks.BEFORE_INITIALIZE_FLAG | Hooks.BEFORE_ADD_LIQUIDITY_FLAG | Hooks.BEFORE_REMOVE_LIQUIDITY_FLAG
                    | Hooks.BEFORE_SWAP_FLAG | Hooks.AFTER_INITIALIZE_FLAG
            ) ^ (uint160(salt) << 144)
        );
        bytes memory constructorArgs = abi.encode(manager, dcaToken, developer, positionManagerV4);
        deployCodeTo("SuperDCAGauge.sol:SuperDCAGauge", constructorArgs, flags);
        return IHooks(flags);
    }

    function _initPoolWithHook(PoolKey memory _key, IHooks hook) internal returns (PoolKey memory) {
        _key.hooks = hook;
        manager.initialize(_key, SQRT_PRICE_1_1);
        return _key;
    }

    // ----- New E2E helpers -----
    function _fundAndApprove(address owner, address token, uint256 amt) internal {
        deal(token, owner, amt);
        vm.prank(owner);
        IERC20(token).approve(address(permit2), type(uint256).max);
        vm.prank(owner);
        permit2.approve(token, address(posM), type(uint160).max, type(uint48).max);
    }

    function _liquidityForAmounts(PoolKey memory _key, uint256 amount0, uint256 amount1)
        internal
        view
        returns (uint256 liq)
    {
        (uint160 sqrtPriceX96,,,) = manager.getSlot0(_key.toId());
        uint160 sqrtA = TickMath.getSqrtPriceAtTick(TickMath.minUsableTick(_key.tickSpacing));
        uint160 sqrtB = TickMath.getSqrtPriceAtTick(TickMath.maxUsableTick(_key.tickSpacing));
        liq = PeripheryLiquidityAmounts.getLiquidityForAmounts(sqrtPriceX96, sqrtA, sqrtB, amount0, amount1);
    }

    function _mintFullRange(PoolKey memory _key, uint256 amount0, uint256 amount1, address owner)
        internal
        returns (uint256 nfpId)
    {
        // Fund and approve owner for both tokens via Permit2
        _fundAndApprove(owner, Currency.unwrap(_key.currency0), amount0);
        _fundAndApprove(owner, Currency.unwrap(_key.currency1), amount1);

        int24 lower = TickMath.minUsableTick(_key.tickSpacing);
        int24 upper = TickMath.maxUsableTick(_key.tickSpacing);
        uint256 liquidity = _liquidityForAmounts(_key, amount0, amount1);

        Plan memory planner = Planner.init();
        planner = planner.add(
            Actions.MINT_POSITION,
            abi.encode(_key, lower, upper, liquidity, type(uint128).max, type(uint128).max, owner, bytes(""))
        );
        bytes memory calls = planner.finalizeModifyLiquidityWithClose(_key);

        nfpId = positionManagerV4.nextTokenId();
        vm.prank(owner);
        positionManagerV4.modifyLiquidities(calls, block.timestamp);
    }

    function _mintNarrow(PoolKey memory _key, int24 lower, int24 upper, uint256 amount0, uint256 amount1, address owner)
        internal
        returns (uint256 nfpId)
    {
        _fundAndApprove(owner, Currency.unwrap(_key.currency0), amount0);
        _fundAndApprove(owner, Currency.unwrap(_key.currency1), amount1);

        (uint160 sqrtPriceX96,,,) = manager.getSlot0(_key.toId());
        uint160 sqrtA = TickMath.getSqrtPriceAtTick(lower);
        uint160 sqrtB = TickMath.getSqrtPriceAtTick(upper);
        uint256 liquidity =
            PeripheryLiquidityAmounts.getLiquidityForAmounts(sqrtPriceX96, sqrtA, sqrtB, amount0, amount1);

        Plan memory planner = Planner.init();
        planner = planner.add(
            Actions.MINT_POSITION,
            abi.encode(_key, lower, upper, liquidity, type(uint128).max, type(uint128).max, owner, bytes(""))
        );
        bytes memory calls = planner.finalizeModifyLiquidityWithClose(_key);

        nfpId = positionManagerV4.nextTokenId();
        vm.prank(owner);
        positionManagerV4.modifyLiquidities(calls, block.timestamp);
    }

    function _accrueFeesByDonation(PoolKey memory _key, uint256 amt0, uint256 amt1) internal {
        address t0 = Currency.unwrap(_key.currency0);
        address t1 = Currency.unwrap(_key.currency1);
        deal(t0, address(this), amt0);
        deal(t1, address(this), amt1);
        IERC20(t0).approve(address(donateRouter), amt0);
        IERC20(t1).approve(address(donateRouter), amt1);
        donateRouter.donate(_key, amt0, amt1, "");
    }

    function _mintFullRangeWithNativeETH(PoolKey memory _key, uint256 amount0, uint256 amount1, address owner)
        internal
        returns (uint256 nfpId)
    {
        // Fund and approve for non-native token only
        if (!_key.currency0.isAddressZero()) {
            _fundAndApprove(owner, Currency.unwrap(_key.currency0), amount0);
        } else {
            // Give owner ETH for native token
            vm.deal(owner, amount0 + 1 ether); // Extra for gas
        }
        
        if (!_key.currency1.isAddressZero()) {
            _fundAndApprove(owner, Currency.unwrap(_key.currency1), amount1);
        } else {
            // Give owner ETH for native token
            vm.deal(owner, amount1 + 1 ether); // Extra for gas
        }

        int24 lower = TickMath.minUsableTick(_key.tickSpacing);
        int24 upper = TickMath.maxUsableTick(_key.tickSpacing);
        uint256 liquidity = _liquidityForAmounts(_key, amount0, amount1);

        Plan memory planner = Planner.init();
        planner = planner.add(
            Actions.MINT_POSITION,
            abi.encode(_key, lower, upper, liquidity, type(uint128).max, type(uint128).max, owner, bytes(""))
        );
        bytes memory calls = planner.finalizeModifyLiquidityWithClose(_key);

        nfpId = positionManagerV4.nextTokenId();
        
        // Calculate ETH value to send
        uint256 ethValue = 0;
        if (_key.currency0.isAddressZero()) {
            ethValue = amount0;
        } else if (_key.currency1.isAddressZero()) {
            ethValue = amount1;
        }
        
        vm.prank(owner);
<<<<<<< HEAD
        positionManagerV4.modifyLiquidities{value: ethValue}(calls, block.timestamp + 60);
=======
        positionManagerV4.modifyLiquidities{value: ethValue}(calls, block.timestamp);
>>>>>>> 7eef6d50
    }

    function _accrueFeesByDonationWithNativeETH(PoolKey memory _key, uint256 amt0, uint256 amt1) internal {
        address t0 = Currency.unwrap(_key.currency0);
        address t1 = Currency.unwrap(_key.currency1);
        
        // Deal and approve non-native tokens
        if (!_key.currency0.isAddressZero()) {
            deal(t0, address(this), amt0);
            IERC20(t0).approve(address(donateRouter), amt0);
        } else {
            vm.deal(address(this), amt0 + 1 ether);
        }
        
        if (!_key.currency1.isAddressZero()) {
            deal(t1, address(this), amt1);
            IERC20(t1).approve(address(donateRouter), amt1);
        } else {
            vm.deal(address(this), amt1 + 1 ether);
        }
        
        // Calculate ETH value to send
        uint256 ethValue = 0;
        if (_key.currency0.isAddressZero()) {
            ethValue = amt0;
        } else if (_key.currency1.isAddressZero()) {
            ethValue = amt1;
        }
        
        donateRouter.donate{value: ethValue}(_key, amt0, amt1, "");
    }

    function _expectedNonDcaToken(PoolKey memory _key) internal view returns (address) {
        address c0 = Currency.unwrap(_key.currency0);
        address c1 = Currency.unwrap(_key.currency1);
        return c0 == address(dcaToken) ? c1 : c0;
    }
}

contract Constructor is SuperDCAListingTest {
    function test_SetsConfigurationParameters() public view {
        assertEq(address(listing.SUPER_DCA_TOKEN()), address(dcaToken));
        assertEq(address(listing.POOL_MANAGER()), address(manager));
        assertEq(address(listing.POSITION_MANAGER_V4()), address(positionManagerV4));
        assertEq(listing.owner(), developer);
    }

    function test_RevertWhen_InvalidSuperDCAToken() public {
        vm.expectRevert(SuperDCAListing.SuperDCAListing__ZeroAddress.selector);
        new SuperDCAListing(address(0), manager, positionManagerV4, developer, IHooks(address(0)));
    }

    function test_RevertWhen_InvalidAdmin() public {
        vm.expectRevert(abi.encodeWithSelector(Ownable.OwnableInvalidOwner.selector, address(0)));
        new SuperDCAListing(address(dcaToken), manager, positionManagerV4, address(0), IHooks(address(0)));
    }
}

contract SetHookAddress is SuperDCAListingTest {
    function test_SetsHookAddress_WhenCalledByAdmin() public {
        IHooks hook = _deployHook();
        vm.prank(developer);
        vm.expectEmit();
        emit SuperDCAListing.HookAddressSet(address(0), address(hook));
        listing.setHookAddress(hook);
    }

    function test_RevertWhen_SetHookAddressCalledByNonAdmin(address _notAdmin) public {
        vm.assume(_notAdmin != developer && _notAdmin != address(0));
        IHooks hook = _deployHook();
        vm.prank(_notAdmin);
        vm.expectRevert(abi.encodeWithSelector(Ownable.OwnableUnauthorizedAccount.selector, _notAdmin));
        listing.setHookAddress(hook);
    }
}

contract SetMinimumLiquidity is SuperDCAListingTest {
    function test_SetsMinimumLiquidity_WhenCalledByAdmin(uint256 _newMin) public {
        uint256 oldMin = listing.minLiquidity();
        vm.startPrank(developer);
        vm.expectEmit();
        emit SuperDCAListing.MinimumLiquidityUpdated(oldMin, _newMin);
        listing.setMinimumLiquidity(_newMin);
        vm.stopPrank();
        assertEq(listing.minLiquidity(), _newMin);
    }

    function test_RevertWhen_SetMinimumLiquidityCalledByNonAdmin(address _notAdmin, uint256 _newMin) public {
        vm.assume(_notAdmin != developer && _notAdmin != address(0));
        vm.prank(_notAdmin);
        vm.expectRevert(abi.encodeWithSelector(Ownable.OwnableUnauthorizedAccount.selector, _notAdmin));
        listing.setMinimumLiquidity(_newMin);
    }
}

contract List is SuperDCAListingTest {
    event TokenListed(address indexed token, uint256 indexed nftId, PoolKey key);
    event FeesCollected(
        address indexed recipient, address indexed token0, address indexed token1, uint256 amount0, uint256 amount1
    );

    function setUp() public override {
        super.setUp();
        IHooks hook = _deployHook();
        vm.prank(developer);
        listing.setHookAddress(hook);

        // Set a no-op staking to prevent hook reverts on add liquidity
        FakeStaking fake = new FakeStaking();
        vm.prank(developer);
        SuperDCAGauge(address(hook)).setStaking(address(fake));

        // assign hook to key and initialize pool
        key = _initPoolWithHook(key, hook);
        
        // Transfer ownership to test contract for list tests
        vm.prank(developer);
        listing.transferOwnership(address(this));
        listing.acceptOwnership();
    }

    // Deterministically deploy a MockERC20Token at a specific address using deployCodeTo
    function _deployAltAt(address where) internal returns (MockERC20Token) {
        bytes memory args = abi.encode("ALT", "ALT", uint8(18));
        deployCodeTo("test/mocks/MockERC20Token.sol:MockERC20Token", args, where);
        return MockERC20Token(where);
    }

    function _addressGreaterThan(address ref) internal pure returns (address) {
        unchecked {
            return address(uint160(uint160(ref) + 1));
        }
    }

    function _addressLessThan(address ref) internal pure returns (address) {
        unchecked {
            return address(uint160(uint160(ref) - 1));
        }
    }

    function test_EmitsTokenListedAndRegistersToken_When_ValidFullRangeAndLiquidity() public {
        // Initialize a pool that includes the DCA token
        MockERC20Token alt = new MockERC20Token("ALT", "ALT", 18);
        PoolKey memory keyWithDca = _createPoolKey(address(dcaToken), address(alt), LPFeeLibrary.DYNAMIC_FEE_FLAG);
        keyWithDca = _initPoolWithHook(keyWithDca, key.hooks);

        // Mint a full-range NFP
        uint256 nfpId = _mintFullRange(keyWithDca, 2_000e18, 2_000e18, address(this));

        // Approve transfer to listing and list
        IERC721(address(positionManagerV4)).approve(address(listing), nfpId);
        address expectedToken = _expectedNonDcaToken(keyWithDca);
        vm.expectEmit(true, true, false, true);
        emit TokenListed(expectedToken, nfpId, keyWithDca);
        listing.list(nfpId);

        assertTrue(listing.isTokenListed(expectedToken));
        assertEq(listing.tokenOfNfp(nfpId), expectedToken);
        assertEq(IERC721(address(positionManagerV4)).ownerOf(nfpId), address(listing));
    }

    function test_RevertWhen_IncorrectHookAddress() public {
        // Initialize pool with one hook, but configure listing with a different expected hook
        IHooks hookB = _deployHookWithSalt(0x4243);
        // Test contract is the owner, so call directly
        listing.setHookAddress(hookB);

        // Use the already-initialized pool key with hookA
        PoolKey memory wrongHookKey = key;
        uint256 nfpId = _mintFullRange(wrongHookKey, 1_000e18, 1_000e18, address(this));
        IERC721(address(positionManagerV4)).approve(address(listing), nfpId);

        vm.expectRevert(SuperDCAListing.SuperDCAListing__IncorrectHookAddress.selector);
        listing.list(nfpId);
    }

    function test_RevertWhen_NftIdIsZero() public {
        vm.expectRevert(SuperDCAListing.SuperDCAListing__UniswapTokenNotSet.selector);
        listing.list(0);
    }

    function test_RevertWhen_PositionIsNotFullRange() public {
        int24 minTick = TickMath.minUsableTick(key.tickSpacing);
        int24 maxTick = TickMath.maxUsableTick(key.tickSpacing);
        uint256 nfpId = _mintNarrow(key, minTick + key.tickSpacing, maxTick, 1_000e18, 1_000e18, address(this));
        IERC721(address(positionManagerV4)).approve(address(listing), nfpId);
        vm.expectRevert(SuperDCAListing.SuperDCAListing__NotFullRangePosition.selector);
        listing.list(nfpId);
    }

    function test_RevertWhen_PartialRange_LowerWrong() public {
        int24 minTick = TickMath.minUsableTick(key.tickSpacing);
        int24 maxTick = TickMath.maxUsableTick(key.tickSpacing);
        uint256 nfpId = _mintNarrow(key, minTick + key.tickSpacing, maxTick, 1_000e18, 1_000e18, address(this));
        IERC721(address(positionManagerV4)).approve(address(listing), nfpId);
        vm.expectRevert(SuperDCAListing.SuperDCAListing__NotFullRangePosition.selector);
        listing.list(nfpId);
    }

    function test_RevertWhen_PartialRange_UpperWrong() public {
        int24 minTick = TickMath.minUsableTick(key.tickSpacing);
        int24 maxTick = TickMath.maxUsableTick(key.tickSpacing);
        uint256 nfpId = _mintNarrow(key, minTick, maxTick - key.tickSpacing, 1_000e18, 1_000e18, address(this));
        IERC721(address(positionManagerV4)).approve(address(listing), nfpId);
        vm.expectRevert(SuperDCAListing.SuperDCAListing__NotFullRangePosition.selector);
        listing.list(nfpId);
    }

    function test_RevertWhen_LiquidityBelowMinimum() public {
        // Mint tiny liquidity
        uint256 nfpId = _mintFullRange(key, 1e9, 1e9, address(this));
        IERC721(address(positionManagerV4)).approve(address(listing), nfpId);
        vm.expectRevert(SuperDCAListing.SuperDCAListing__LowLiquidity.selector);
        listing.list(nfpId);
    }

    function test_RevertWhen_TokenAlreadyListed() public {
        uint256 id1 = _mintFullRange(key, 2_000e18, 2_000e18, address(this));
        IERC721(address(positionManagerV4)).approve(address(listing), id1);
        listing.list(id1);

        uint256 id2 = _mintFullRange(key, 2_000e18, 2_000e18, address(this));
        IERC721(address(positionManagerV4)).approve(address(listing), id2);
        vm.expectRevert(SuperDCAListing.SuperDCAListing__TokenAlreadyListed.selector);
        listing.list(id2);
    }

    function test_RevertWhen_CallerIsNotOwner() public {
        // Create a new address that is not the owner
        address unauthorizedCaller = address(0x9999);
        
        // Mint a full-range NFP owned by the unauthorized caller
        uint256 nfpId = _mintFullRange(key, 2_000e18, 2_000e18, unauthorizedCaller);
        
        // Approve the listing contract to transfer the NFP and attempt to list
        vm.startPrank(unauthorizedCaller);
        IERC721(address(positionManagerV4)).approve(address(listing), nfpId);
        
        // Attempt to list without being the owner
        vm.expectRevert(abi.encodeWithSelector(Ownable.OwnableUnauthorizedAccount.selector, unauthorizedCaller));
        listing.list(nfpId);
        vm.stopPrank();
    }

    function test_RevertWhen_CallerIsNotOwner() public {
        // Create a new address that is not the owner
        address unauthorizedCaller = address(0x9999);
        
        // Mint a full-range NFP owned by the unauthorized caller
        uint256 nfpId = _mintFullRange(key, 2_000e18, 2_000e18, unauthorizedCaller);
        
        // Approve the listing contract to transfer the NFP and attempt to list
        vm.startPrank(unauthorizedCaller);
        IERC721(address(positionManagerV4)).approve(address(listing), nfpId);
        
        // Attempt to list without being the owner
        vm.expectRevert(abi.encodeWithSelector(Ownable.OwnableUnauthorizedAccount.selector, unauthorizedCaller));
        listing.list(nfpId, key);
        vm.stopPrank();
    }

    function test_RegistersTokenAndTransfersNfp_When_DcaTokenIsCurrency0() public {
        // Ensure currency0 is the DCA token by deploying ALT at an address greater than DCA
        address altAddr = _addressGreaterThan(address(dcaToken));
        MockERC20Token alt = _deployAltAt(altAddr);
        PoolKey memory keyWithDca0 = _createPoolKey(address(dcaToken), address(alt), LPFeeLibrary.DYNAMIC_FEE_FLAG);
        keyWithDca0 = _initPoolWithHook(keyWithDca0, key.hooks);

        // Sanity: DCA must be currency0 for this branch
        assertEq(Currency.unwrap(keyWithDca0.currency0), address(dcaToken), "DCA not currency0");

        uint256 nfpId = _mintFullRange(keyWithDca0, 2_000e18, 2_000e18, address(this));
        IERC721(address(positionManagerV4)).approve(address(listing), nfpId);
        address expectedToken = _expectedNonDcaToken(keyWithDca0);

        listing.list(nfpId);

        assertTrue(listing.isTokenListed(expectedToken));
        assertEq(listing.tokenOfNfp(nfpId), expectedToken);
        assertEq(IERC721(address(positionManagerV4)).ownerOf(nfpId), address(listing));
    }

    function test_RegistersTokenAndTransfersNfp_When_DcaTokenIsCurrency1() public {
        // Ensure currency1 is the DCA token by deploying ALT at an address less than DCA
        address altAddr = _addressLessThan(address(dcaToken));
        MockERC20Token alt = _deployAltAt(altAddr);
        PoolKey memory keyWithDca1 = _createPoolKey(address(dcaToken), address(alt), LPFeeLibrary.DYNAMIC_FEE_FLAG);
        keyWithDca1 = _initPoolWithHook(keyWithDca1, key.hooks);

        // Sanity: DCA must be currency1 for this branch
        assertEq(Currency.unwrap(keyWithDca1.currency1), address(dcaToken), "DCA not currency1");

        uint256 nfpId = _mintFullRange(keyWithDca1, 2_000e18, 2_000e18, address(this));
        IERC721(address(positionManagerV4)).approve(address(listing), nfpId);
        address expectedToken = _expectedNonDcaToken(keyWithDca1);

        listing.list(nfpId);

        assertTrue(listing.isTokenListed(expectedToken));
        assertEq(listing.tokenOfNfp(nfpId), expectedToken);
        assertEq(IERC721(address(positionManagerV4)).ownerOf(nfpId), address(listing));
    }
}

contract CollectFees is SuperDCAListingTest {
    event FeesCollected(
        address indexed recipient, address indexed token0, address indexed token1, uint256 amount0, uint256 amount1
    );

    function setUp() public override {
        super.setUp();
        IHooks hook = SuperDCAListingTest._deployHook();
        vm.prank(developer);
        listing.setHookAddress(hook);

        // Set a no-op staking to prevent hook reverts on add liquidity
        FakeStaking fake = new FakeStaking();
        vm.prank(developer);
        SuperDCAGauge(address(hook)).setStaking(address(fake));
        key = _initPoolWithHook(key, hook);
        
        // Transfer ownership to test contract for list tests
        vm.prank(developer);
        listing.transferOwnership(address(this));
        listing.acceptOwnership();
    }

    function test_CollectFees_IncreasesRecipientBalances_When_CalledByAdmin() public {
        // Mint and list
        uint256 nfpId = _mintFullRange(key, 2_000e18, 2_000e18, address(this));
        IERC721(address(positionManagerV4)).approve(address(listing), nfpId);
        listing.list(nfpId);

        // Accrue fees via donation
        address token0Addr = Currency.unwrap(key.currency0);
        address token1Addr = Currency.unwrap(key.currency1);

        _accrueFeesByDonation(key, 100e18, 100e18);

        // Record recipient balances before collecting
        address recipient = address(0x1234);
        uint256 b0 = IERC20(token0Addr).balanceOf(recipient);
        uint256 b1 = IERC20(token1Addr).balanceOf(recipient);

        // Test contract is the owner, so call directly
        listing.collectFees(nfpId, recipient);

        assertGt(IERC20(token0Addr).balanceOf(recipient), b0);
        assertGt(IERC20(token1Addr).balanceOf(recipient), b1);
    }

    function test_EmitsFeesCollected_When_CalledByAdmin() public {
        // Mint and list
        uint256 nfpId = _mintFullRange(key, 2_000e18, 2_000e18, address(this));
        IERC721(address(positionManagerV4)).approve(address(listing), nfpId);
        listing.list(nfpId);

        // Accrue fees via donation to ensure non-zero collection
        uint256 expected0 = 100e18;
        uint256 expected1 = 100e18;
        _accrueFeesByDonation(key, expected0, expected1);

        address token0Addr = Currency.unwrap(key.currency0);
        address token1Addr = Currency.unwrap(key.currency1);
        address recipient = address(0xBEEF);

        // Expect the FeesCollected event with exact values
        vm.expectEmit();
        // 1 wei is lost due to precision in the donation/collection process (TAKE_PAIR action)
        emit FeesCollected(recipient, token0Addr, token1Addr, expected0 - 1, expected1 - 1);

        // Test contract is the owner, so call directly
        listing.collectFees(nfpId, recipient);
    }

    function test_RevertWhen_CollectFeesCalledByNonOwner(address _notOwner) public {
        vm.assume(_notOwner != address(this) && _notOwner != address(0));
        vm.prank(_notOwner);
        vm.expectRevert(abi.encodeWithSelector(Ownable.OwnableUnauthorizedAccount.selector, _notOwner));
        listing.collectFees(1, address(0x1234));
    }

    function test_RevertWhen_CollectFeesWithZeroNfpId() public {
        vm.expectRevert(SuperDCAListing.SuperDCAListing__UniswapTokenNotSet.selector);
        listing.collectFees(0, address(0x1234));
    }

    function test_RevertWhen_CollectFeesWithZeroRecipient() public {
        vm.expectRevert(SuperDCAListing.SuperDCAListing__InvalidAddress.selector);
        listing.collectFees(1, address(0));
    }

    /// @dev Test that collectFees works with native ETH (address(0)) as token0
    /// Native ETH can only be currency0 since address(0) is the minimum address
    function test_CollectFees_WorksWithNativeETHAsToken0() public {
        // Create a pool key with native ETH as token0
        // Native ETH (address(0)) must be currency0 since address(0) < any other address
        PoolKey memory nativeKey = PoolKey({
            currency0: CurrencyLibrary.ADDRESS_ZERO,
            currency1: Currency.wrap(address(dcaToken)),
            fee: LPFeeLibrary.DYNAMIC_FEE_FLAG,
            tickSpacing: 60,
            hooks: IHooks(address(0))
        });

        // Deploy and set hook for native pool
        IHooks hook = _deployHook();
        nativeKey = _initPoolWithHook(nativeKey, hook);
        // Test contract is the owner, so call directly
        listing.setHookAddress(hook);

        // Mint position with native ETH and list
        address owner = address(this);
        uint256 nfpId = _mintFullRangeWithNativeETH(nativeKey, 2_000e18, 2_000e18, owner);
        
        IERC721(address(positionManagerV4)).approve(address(listing), nfpId);
<<<<<<< HEAD
        listing.list(nfpId, nativeKey);
=======
        listing.list(nfpId);
>>>>>>> 7eef6d50

        // Accrue fees via donation
        _accrueFeesByDonationWithNativeETH(nativeKey, 0.1 ether, 100e18);

        // Record recipient balances before collecting
        address recipient = address(0x1234);
        uint256 ethBalanceBefore = recipient.balance;
        uint256 tokenBalanceBefore = dcaToken.balanceOf(recipient);

        // Test contract is the owner, so call directly
        listing.collectFees(nfpId, recipient);

        // Verify balances increased (fees collected successfully)
        assertGt(recipient.balance, ethBalanceBefore, "Native ETH fees should be collected");
        assertGt(dcaToken.balanceOf(recipient), tokenBalanceBefore, "DCA token fees should be collected");
    }

    /// @dev Test that collectFees emits correct event with native ETH
    function test_EmitsFeesCollected_WithNativeETH() public {
        // Create a pool key with native ETH as token0
        PoolKey memory nativeKey = PoolKey({
            currency0: CurrencyLibrary.ADDRESS_ZERO,
            currency1: Currency.wrap(address(dcaToken)),
            fee: LPFeeLibrary.DYNAMIC_FEE_FLAG,
            tickSpacing: 60,
            hooks: IHooks(address(0))
        });

        // Deploy and set hook for native pool
        IHooks hook = _deployHook();
        nativeKey = _initPoolWithHook(nativeKey, hook);
        // Test contract is the owner, so call directly
        listing.setHookAddress(hook);

        // Mint position with native ETH and list
        address owner = address(this);
        uint256 nfpId = _mintFullRangeWithNativeETH(nativeKey, 2_000e18, 2_000e18, owner);
        
        IERC721(address(positionManagerV4)).approve(address(listing), nfpId);
<<<<<<< HEAD
        listing.list(nfpId, nativeKey);
=======
        listing.list(nfpId);
>>>>>>> 7eef6d50

        // Accrue fees via donation
        uint256 expectedETH = 0.1 ether;
        uint256 expectedToken = 100e18;
        _accrueFeesByDonationWithNativeETH(nativeKey, expectedETH, expectedToken);

        address recipient = address(0xBEEF);

        // Expect the FeesCollected event with native ETH (address(0))
        vm.expectEmit();
        // 1 wei is lost due to precision in the donation/collection process
        emit FeesCollected(recipient, address(0), address(dcaToken), expectedETH - 1, expectedToken - 1);

        // Test contract is the owner, so call directly
        listing.collectFees(nfpId, recipient);
    }
}<|MERGE_RESOLUTION|>--- conflicted
+++ resolved
@@ -248,11 +248,7 @@
         }
         
         vm.prank(owner);
-<<<<<<< HEAD
-        positionManagerV4.modifyLiquidities{value: ethValue}(calls, block.timestamp + 60);
-=======
         positionManagerV4.modifyLiquidities{value: ethValue}(calls, block.timestamp);
->>>>>>> 7eef6d50
     }
 
     function _accrueFeesByDonationWithNativeETH(PoolKey memory _key, uint256 amt0, uint256 amt1) internal {
@@ -669,11 +665,7 @@
         uint256 nfpId = _mintFullRangeWithNativeETH(nativeKey, 2_000e18, 2_000e18, owner);
         
         IERC721(address(positionManagerV4)).approve(address(listing), nfpId);
-<<<<<<< HEAD
-        listing.list(nfpId, nativeKey);
-=======
-        listing.list(nfpId);
->>>>>>> 7eef6d50
+        listing.list(nfpId);
 
         // Accrue fees via donation
         _accrueFeesByDonationWithNativeETH(nativeKey, 0.1 ether, 100e18);
@@ -713,11 +705,7 @@
         uint256 nfpId = _mintFullRangeWithNativeETH(nativeKey, 2_000e18, 2_000e18, owner);
         
         IERC721(address(positionManagerV4)).approve(address(listing), nfpId);
-<<<<<<< HEAD
-        listing.list(nfpId, nativeKey);
-=======
-        listing.list(nfpId);
->>>>>>> 7eef6d50
+        listing.list(nfpId);
 
         // Accrue fees via donation
         uint256 expectedETH = 0.1 ether;
