--- conflicted
+++ resolved
@@ -162,16 +162,6 @@
 
     /**
      * @notice Updates the mint rate used for global reward index growth.
-<<<<<<< HEAD
-     * @dev Callable by either the contract owner or the authorized gauge for operational
-     *      flexibility. Higher mint rates increase reward accumulation speed for all stakers.
-     *      Applies old rewards before updating the rate to maintain the invariant that
-     *      past time is priced at the old rate.
-     * @param newMintRate The new mint rate in tokens per second.
-     */
-    function setMintRate(uint256 newMintRate) external override {
-        if (msg.sender != owner() && msg.sender != gauge) revert SuperDCAStaking__NotAuthorized();
-=======
      * @dev Only callable by the contract owner. Higher mint rates increase reward accumulation
      *      speed for all stakers. Applies old rewards before updating the rate to maintain
      *      the invariant that past time is priced at the old rate.
@@ -179,7 +169,6 @@
      */
     function setMintRate(uint256 newMintRate) external override {
         _checkOwner();
->>>>>>> 7eef6d50
         _updateRewardIndex(); // Apply old rate to past interval before changing
         mintRate = newMintRate;
         emit MintRateUpdated(newMintRate);
@@ -318,34 +307,16 @@
         _updateRewardIndex();
 
         TokenRewardInfo storage info = tokenRewardInfoOf[token];
-<<<<<<< HEAD
-        
-        // Start with accumulated pending rewards
-        rewardAmount = info.pendingReward;
-        
-        // Add rewards for the current period if there are staked tokens
-        if (info.stakedAmount > 0) {
-            uint256 delta = rewardIndex - info.lastRewardIndex;
-            if (delta > 0) {
-                rewardAmount += Math.mulDiv(info.stakedAmount, delta, 1e18);
-            }
-        }
-=======
 
         // Accumulate pending rewards before updating lastRewardIndex
         _accumulatePendingRewards(info);
 
         rewardAmount = info.pendingReward;
->>>>>>> 7eef6d50
 
         // Update the token's last reward index to current index and clear pending rewards
         info.lastRewardIndex = rewardIndex;
         info.pendingReward = 0;
-<<<<<<< HEAD
-        
-=======
-
->>>>>>> 7eef6d50
+
         return rewardAmount;
     }
 
