// SPDX-License-Identifier: Apache-2.0
pragma solidity ^0.8.22;

import {Ownable2Step} from "@openzeppelin/contracts/access/Ownable2Step.sol";
import {Ownable} from "@openzeppelin/contracts/access/Ownable.sol";
import {IERC721} from "@openzeppelin/contracts/token/ERC721/IERC721.sol";
import {IERC20} from "@openzeppelin/contracts/token/ERC20/IERC20.sol";

import {IPoolManager} from "@uniswap/v4-core/src/interfaces/IPoolManager.sol";
import {PoolKey} from "@uniswap/v4-core/src/types/PoolKey.sol";
import {PoolId, PoolIdLibrary} from "@uniswap/v4-core/src/types/PoolId.sol";
import {Currency, CurrencyLibrary} from "@uniswap/v4-core/src/types/Currency.sol";
import {IHooks} from "@uniswap/v4-core/src/interfaces/IHooks.sol";
import {StateLibrary} from "@uniswap/v4-core/src/libraries/StateLibrary.sol";
import {TickMath} from "lib/v4-core/src/libraries/TickMath.sol";
import {LiquidityAmounts} from "lib/v4-core/test/utils/LiquidityAmounts.sol";

import {IPositionManager} from "lib/v4-periphery/src/interfaces/IPositionManager.sol";
import {PositionInfo} from "lib/v4-periphery/src/libraries/PositionInfoLibrary.sol";

import {ISuperDCAListing} from "./interfaces/ISuperDCAListing.sol";
import {Actions} from "lib/v4-periphery/src/libraries/Actions.sol";

/**
 * @title SuperDCAListing
 * @notice Manages token listing for Super DCA by validating and taking custody of Uniswap V4 NFT positions.
 * @dev This contract implements a token listing system where tokens become eligible for DCA operations
 *      by depositing qualifying Uniswap V4 NFT positions. The contract enforces strict validation:
 *
 *      Listing Requirements:
 *      - Position must be full-range (min to max usable ticks)
 *      - Pool must pair the target token with SUPER_DCA_TOKEN
 *      - Pool must use the configured gauge hook (SuperDCAGauge)
 *      - SuperDCA token liquidity must meet minimum threshold
 *      - Token cannot already be listed
 *
 *      Architecture:
 *      - Uses Ownable2Step for secure ownership transfers
 *      - Integrates with Uniswap V4 PoolManager and PositionManager
 *      - Validates pool configuration and position parameters
 *      - Enables fee collection for deposited positions
 *
 *      Security Features:
 *      - Pool key validation prevents manipulation
 *      - Hook address enforcement ensures gauge integration
 *      - Full-range requirement prevents partial liquidity gaming
 *      - Minimum liquidity threshold ensures meaningful listings
 */
contract SuperDCAListing is ISuperDCAListing, Ownable2Step {
    using PoolIdLibrary for PoolKey;
    using StateLibrary for IPoolManager;
    using CurrencyLibrary for Currency;

    // ============ Immutable Configuration ============

    /// @notice The Uniswap V4 pool manager contract for pool state queries and validation.
    /// @dev Used to retrieve pool information and validate pool states.
    IPoolManager public immutable POOL_MANAGER;

    /// @notice The Uniswap V4 position manager contract for NFT position operations.
    /// @dev Used to query position details, transfer custody, and collect fees.
    IPositionManager public immutable POSITION_MANAGER_V4;

    /// @notice The SuperDCA token that must be paired in all listed pools.
    /// @dev Every listed token must have a pool that pairs with this token.
    address public immutable SUPER_DCA_TOKEN;

    // ============ Mutable Configuration ============

    /// @notice The required hook address that must be present in listed pools.
    /// @dev Typically set to the SuperDCAGauge address to ensure proper integration.
    IHooks public expectedHooks;

    /// @notice The minimum SuperDCA token liquidity required for listing eligibility.
    /// @dev Prevents spam listings with insignificant liquidity amounts.
    uint256 public minLiquidity = 1000 * 10 ** 18;

    // ============ Listing State ============

    /// @notice Tracks which tokens have been successfully listed for DCA operations.
    /// @dev Maps token address to listing status (true = listed, false = not listed).
    mapping(address token => bool listed) public override isTokenListed;

    /// @notice Maps NFT position IDs to their corresponding listed token addresses.
    /// @dev Used to track which positions are held by this contract for each token.
    mapping(uint256 nfpId => address token) public override tokenOfNfp;

    // ============ Events ============

    /// @notice Emitted when a token is successfully listed through NFT position deposit.
    /// @param token The token address that was listed for DCA operations.
    /// @param nftId The Uniswap V4 NFT position ID that was deposited.
    /// @param key The complete pool key for the position (currencies, fee, tickSpacing, hooks).
    event TokenListed(address indexed token, uint256 indexed nftId, PoolKey key);

    /// @notice Emitted when the minimum liquidity requirement is updated by the owner.
    /// @param oldMin The previous minimum liquidity requirement.
    /// @param newMin The new minimum liquidity requirement.
    event MinimumLiquidityUpdated(uint256 oldMin, uint256 newMin);

    /// @notice Emitted when the expected hook address is updated by the owner.
    /// @param oldHook The previous hook address.
    /// @param newHook The new required hook address for listings.
    event HookAddressSet(address indexed oldHook, address indexed newHook);

    /// @notice Emitted when fees are collected from a listed position.
    /// @param recipient The address that received the collected fees.
    /// @param token0 The first token in the pool pair.
    /// @param token1 The second token in the pool pair.
    /// @param amount0 The amount of token0 fees collected.
    /// @param amount1 The amount of token1 fees collected.
    event FeesCollected(
        address indexed recipient, address indexed token0, address indexed token1, uint256 amount0, uint256 amount1
    );

    // ============ Custom Errors ============

    /// @notice Thrown when an NFT ID is zero or when required addresses are not properly set.
    error SuperDCAListing__UniswapTokenNotSet();

    /// @notice Thrown when the pool's hook address doesn't match the required gauge hook.
    error SuperDCAListing__IncorrectHookAddress();

    /// @notice Thrown when the SuperDCA token liquidity is below the minimum requirement.
    error SuperDCAListing__LowLiquidity();

    /// @notice Thrown when the NFT position is not full-range for the pool's tick spacing.
    error SuperDCAListing__NotFullRangePosition();

    /// @notice Thrown when attempting to list a token that has already been listed.
    error SuperDCAListing__TokenAlreadyListed();

    /// @notice Thrown when a zero address is provided where a valid address is required.
    error SuperDCAListing__ZeroAddress();

    /// @notice Thrown when an invalid address is provided for operations requiring valid addresses.
    error SuperDCAListing__InvalidAddress();

    /// @notice Thrown when the provided pool key doesn't match the NFT position's actual key.
    error SuperDCAListing__MismatchedPoolKey();

    /**
     * @notice Initializes the SuperDCAListing contract with core addresses and configuration.
     * @dev Sets up the contract with immutable addresses and transfers ownership to the admin.
     *      The expected hooks address can be updated later by the owner.
     * @param _superDCAToken The address of the SuperDCA ERC20 token that must be in all listed pools.
     * @param _poolManager The Uniswap V4 pool manager contract address.
     * @param _positionManagerV4 The Uniswap V4 position manager contract address.
     * @param _admin The address that will become the owner of this contract.
     * @param _expectedHooks The initial hook address required for valid pool listings.
     */
    constructor(
        address _superDCAToken,
        IPoolManager _poolManager,
        IPositionManager _positionManagerV4,
        address _admin,
        IHooks _expectedHooks
    ) Ownable(_admin) {
        if (_superDCAToken == address(0)) revert SuperDCAListing__ZeroAddress();
        SUPER_DCA_TOKEN = _superDCAToken;
        POOL_MANAGER = _poolManager;
        POSITION_MANAGER_V4 = _positionManagerV4;
        expectedHooks = _expectedHooks;
    }

    /**
     * @notice Updates the required hook address for new token listings.
     * @dev Only callable by the contract owner. This allows updating the gauge address
     *      if needed without redeploying the listing contract.
     * @param _newHook The new hook address that must be present in listed pools.
     */
    function setHookAddress(IHooks _newHook) external {
        _checkOwner();
        emit HookAddressSet(address(expectedHooks), address(_newHook));
        expectedHooks = _newHook;
    }

    /**
     * @notice Updates the minimum SuperDCA token liquidity required for token listings.
     * @dev Only callable by the contract owner. Used to adjust listing requirements
     *      based on market conditions or policy changes.
     * @param _minLiquidity The new minimum liquidity threshold in SuperDCA tokens.
     */
    function setMinimumLiquidity(uint256 _minLiquidity) external override {
        _checkOwner();
        uint256 old = minLiquidity;
        minLiquidity = _minLiquidity;
        emit MinimumLiquidityUpdated(old, _minLiquidity);
    }

    /**
     * @notice Lists a token for DCA operations by validating and taking custody of a Uniswap V4 NFT position.
     * @dev On successful validation, transfers NFT custody to this contract and marks
     *      the token as listed for DCA operations.
     *      Only callable by the contract owner.
     * @param nftId The Uniswap V4 NFT position ID to use for listing.
     */
<<<<<<< HEAD
    function list(uint256 nftId, PoolKey calldata providedKey) external override {
=======
    function list(uint256 nftId) external override {
>>>>>>> 7eef6d50
        _checkOwner();
        
        // Verify NFT ID is non-zero
        if (nftId == 0) revert SuperDCAListing__UniswapTokenNotSet();

        // Retrieve actual pool key from position manager
        (PoolKey memory key, PositionInfo _pi) = POSITION_MANAGER_V4.getPoolAndPositionInfo(nftId);

        // Confirm pool uses the required hook address
        // This ensures proper integration with the DCA system
        if (address(key.hooks) != address(expectedHooks)) revert SuperDCAListing__IncorrectHookAddress();

        // Ensure position is full-range (min to max usable ticks)
        // This prevents gaming with partial liquidity ranges
        {
            int24 _tickLower = _pi.tickLower();
            int24 _tickUpper = _pi.tickUpper();

            if (
                _tickLower != TickMath.minUsableTick(key.tickSpacing)
                    || _tickUpper != TickMath.maxUsableTick(key.tickSpacing)
            ) {
                revert SuperDCAListing__NotFullRangePosition();
            }

            // Calculate token amounts from the position's liquidity
            uint128 _liquidity = POSITION_MANAGER_V4.getPositionLiquidity(nftId);
            (uint256 amount0, uint256 amount1) = _getAmountsForKey(key, _tickLower, _tickUpper, _liquidity);

            // Determine which token is being listed and validate SuperDCA liquidity amount
            address listedToken;
            uint256 dcaAmount;
            if (Currency.unwrap(key.currency0) == SUPER_DCA_TOKEN) {
                listedToken = Currency.unwrap(key.currency1);
                dcaAmount = amount0;
            } else {
                listedToken = Currency.unwrap(key.currency0);
                dcaAmount = amount1;
            }

            // Check that the non-DCA token isn't already listed
            if (isTokenListed[listedToken]) revert SuperDCAListing__TokenAlreadyListed();

            // Validate SuperDCA token liquidity meets minimum requirement
            if (dcaAmount < minLiquidity) revert SuperDCAListing__LowLiquidity();

            // Update listing state
            isTokenListed[listedToken] = true;
            tokenOfNfp[nftId] = listedToken;
        }

        // Transfer NFT custody to this contract
        IERC721(address(POSITION_MANAGER_V4)).transferFrom(msg.sender, address(this), nftId);
        emit TokenListed(tokenOfNfp[nftId], nftId, key);
    }

    /**
     * @notice Calculates token amounts for a liquidity position based on current pool price.
     * @dev Uses Uniswap V4's standard math libraries to convert liquidity to token amounts.
     *      The calculation depends on the current pool price (sqrtPriceX96) and the
     *      position's tick range. For full-range positions, this gives the exact
     *      token amounts that would be withdrawn if the position were closed.
     * @param key The pool key containing currency and fee information.
     * @param tickLower The lower tick of the position (should be min usable tick).
     * @param tickUpper The upper tick of the position (should be max usable tick).
     * @param liquidity The position's liquidity amount.
     * @return amount0 The calculated amount of currency0 in the position.
     * @return amount1 The calculated amount of currency1 in the position.
     */
    function _getAmountsForKey(PoolKey memory key, int24 tickLower, int24 tickUpper, uint128 liquidity)
        internal
        view
        returns (uint256 amount0, uint256 amount1)
    {
        (uint160 sqrtPriceX96,,,) = POOL_MANAGER.getSlot0(key.toId());
        uint160 sqrtPriceAX96 = TickMath.getSqrtPriceAtTick(tickLower);
        uint160 sqrtPriceBX96 = TickMath.getSqrtPriceAtTick(tickUpper);
        return (LiquidityAmounts.getAmountsForLiquidity(sqrtPriceX96, sqrtPriceAX96, sqrtPriceBX96, liquidity));
    }

    /**
     * @notice Collects accumulated fees from a listed NFT position and transfers them to a recipient.
     * @dev Only callable by the contract owner. Uses Uniswap V4's DECREASE_LIQUIDITY and TAKE_PAIR
     *      actions with zero liquidity to collect fees without removing position liquidity.
     *      Supports both ERC20 tokens and native ETH (represented as address(0) in Uniswap V4).
     *      Uses CurrencyLibrary.balanceOf() which handles native token balance queries correctly.
     * @param nfpId The NFT position ID to collect fees from.
     * @param recipient The address that will receive the collected fees.
     */
    function collectFees(uint256 nfpId, address recipient) external override {
        _checkOwner();

        // Validate the NFT ID and recipient address
        if (nfpId == 0) revert SuperDCAListing__UniswapTokenNotSet();
        if (recipient == address(0)) revert SuperDCAListing__InvalidAddress();

        // Retrieve the position's pool information
        (PoolKey memory key,) = POSITION_MANAGER_V4.getPoolAndPositionInfo(nfpId);
        Currency token0 = key.currency0;
        Currency token1 = key.currency1;

        // Record token balances before fee collection
        uint256 balance0Before = token0.balanceOf(recipient);
        uint256 balance1Before = token1.balanceOf(recipient);

        // Prepare actions: DECREASE_LIQUIDITY (with 0 liquidity) + TAKE_PAIR
        // This collects fees without removing any actual liquidity
        bytes memory actions = abi.encodePacked(uint8(Actions.DECREASE_LIQUIDITY), uint8(Actions.TAKE_PAIR));

        bytes[] memory params = new bytes[](2);
        // DECREASE_LIQUIDITY params: (tokenId, liquidity128Delta, amount0Min, amount1Min, hookData)
        params[0] = abi.encode(nfpId, uint256(0), uint128(0), uint128(0), bytes(""));
        // TAKE_PAIR params: (currency0, currency1, recipient)
        params[1] = abi.encode(token0, token1, recipient);

        // Execute fee collection with short deadline
        uint256 deadline = block.timestamp;
        POSITION_MANAGER_V4.modifyLiquidities(abi.encode(actions, params), deadline);

        // Calculate and emit the collected amounts
        uint256 balance0After = token0.balanceOf(recipient);
        uint256 balance1After = token1.balanceOf(recipient);

        uint256 collectedAmount0 = balance0After - balance0Before;
        uint256 collectedAmount1 = balance1After - balance1Before;

        emit FeesCollected(
            recipient, Currency.unwrap(token0), Currency.unwrap(token1), collectedAmount0, collectedAmount1
        );
    }
}<|MERGE_RESOLUTION|>--- conflicted
+++ resolved
@@ -195,11 +195,7 @@
      *      Only callable by the contract owner.
      * @param nftId The Uniswap V4 NFT position ID to use for listing.
      */
-<<<<<<< HEAD
-    function list(uint256 nftId, PoolKey calldata providedKey) external override {
-=======
     function list(uint256 nftId) external override {
->>>>>>> 7eef6d50
         _checkOwner();
         
         // Verify NFT ID is non-zero
