--- conflicted
+++ resolved
@@ -15,9 +15,7 @@
 import {AccessControl} from "@openzeppelin/contracts/access/AccessControl.sol";
 import {LPFeeLibrary} from "@uniswap/v4-core/src/libraries/LPFeeLibrary.sol";
 import {BeforeSwapDelta, BeforeSwapDeltaLibrary} from "@uniswap/v4-core/src/types/BeforeSwapDelta.sol";
-<<<<<<< HEAD
 import {Math} from "@openzeppelin/contracts/utils/math/Math.sol";
-=======
 import {SafeERC20} from "@openzeppelin/contracts/token/ERC20/utils/SafeERC20.sol";
 import {IPositionManager} from "lib/v4-periphery/src/interfaces/IPositionManager.sol";
 import {PositionInfo} from "lib/v4-periphery/src/libraries/PositionInfoLibrary.sol";
@@ -25,7 +23,6 @@
 import {TickMath} from "lib/v4-core/src/libraries/TickMath.sol";
 import {LiquidityAmounts} from "lib/v4-core/test/utils/LiquidityAmounts.sol";
 import {Actions} from "lib/v4-periphery/src/libraries/Actions.sol";
->>>>>>> 147f75dd
 
 /**
  * @title SuperDCAGauge
@@ -108,14 +105,11 @@
     event RewardIndexUpdated(uint256 newIndex);
     event InternalAddressUpdated(address indexed user, bool isInternal);
     event FeeUpdated(bool indexed isInternal, uint24 oldFee, uint24 newFee);
-<<<<<<< HEAD
     event SuperDCATokenOwnershipReturned(address indexed newOwner);
-=======
     event FeesCollected(
         address indexed recipient, address indexed token0, address indexed token1, uint256 amount0, uint256 amount1
     );
     event TokenListed(address indexed token, uint256 indexed nftId, PoolKey key);
->>>>>>> 147f75dd
 
     // Errors
     error NotDynamicFee();
