[profile.default]
libs = ["lib"]
out = "out"
solc = "0.8.26"
src = "src"
test = "test"

# See more config options https://github.com/foundry-rs/foundry/blob/master/crates/config/README.md#all-options

ast = true
build_info = true
extra_output = ["storageLayout"]
ffi = true

[rpc_endpoints]
<<<<<<< HEAD
  base = "${BASE_RPC_URL}"
  optimism = "${OPTIMISM_RPC_URL}"
  sepolia-base = "https://sepolia.base.org/"
  sepolia-unichain = "https://sepolia.unichain.org/"
  unichain = "${UNICHAIN_RPC_URL}"
=======
sepolia-base = "https://sepolia.base.org/"
sepolia-unichain = "https://sepolia.unichain.org/"
>>>>>>> 147f75dd
<|MERGE_RESOLUTION|>--- conflicted
+++ resolved
@@ -13,13 +13,8 @@
 ffi = true
 
 [rpc_endpoints]
-<<<<<<< HEAD
   base = "${BASE_RPC_URL}"
   optimism = "${OPTIMISM_RPC_URL}"
   sepolia-base = "https://sepolia.base.org/"
   sepolia-unichain = "https://sepolia.unichain.org/"
-  unichain = "${UNICHAIN_RPC_URL}"
-=======
-sepolia-base = "https://sepolia.base.org/"
-sepolia-unichain = "https://sepolia.unichain.org/"
->>>>>>> 147f75dd
+  unichain = "${UNICHAIN_RPC_URL}"